EXE = glslViewer

CXX = g++
SOURCES := include/tinyobjloader/tiny_obj_loader.cc $(wildcard src/*.cpp)
HEADERS := include/tinyobjloader/tiny_obj_loader.h $(wildcard src/*.h)
OBJECTS := $(SOURCES:.cpp=.o)

UNAME := $(shell uname -s)
MACHINE := $(shell uname -m)
PLATFORM = RPI

INCLUDES +=	-Isrc/ -Iinclude/
CFLAGS += -Wall -g -std=c++0x -fpermissive

ifeq ($(UNAME), Darwin)
PLATFORM = OSX

else ifeq ($(MACHINE),i686)
PLATFORM = LINUX

else ifeq ($(MACHINE),x86_64)
PLATFORM = LINUX
endif

ifeq ($(PLATFORM),RPI)
CFLAGS += -DGLM_FORCE_CXX98 -DPLATFORM_RPI -Wno-psabi

INCLUDES += -I$(SDKSTAGE)/opt/vc/include/ \
			-I$(SDKSTAGE)/opt/vc/include/interface/vcos/pthreads \
			-I$(SDKSTAGE)/opt/vc/include/interface/vmcs_host/linux

LDFLAGS += -L$(SDKSTAGE)/opt/vc/lib/ \
			-lGLESv2 -lEGL \
<<<<<<< HEAD
			-lbcm_host

=======
			-lbcm_host \
>>>>>>> 37c2ae5e
else ifeq ($(PLATFORM),LINUX)
CFLAGS += -DPLATFORM_LINUX $(shell pkg-config --cflags glfw3 glu gl) 
LDFLAGS += $(shell pkg-config --libs glfw3 glu gl x11 xrandr xi xxf86vm xcursor xinerama xrender xext xdamage) -lpthread 
else ifeq ($(PLATFORM),OSX)
CFLAGS += -DPLATFORM_OSX -stdlib=libc++ 
INCLUDES += $(shell pkg-config --cflags glfw3) -I/usr/local/include/ -I//Library/Frameworks/GLUI.framework
LDFLAGS += -framework OpenGL -framework Cocoa -framework CoreVideo -framework IOKit $(shell pkg-config --libs glfw3)
ARCH = -arch x86_64
endif

all: $(EXE)

%.o: %.cpp
	@echo $@
	$(CXX) $(CFLAGS) $(INCLUDES) -g -c $< -o $@ -Wno-deprecated-declarations

ifeq ($(PLATFORM), RPI)
$(EXE): $(OBJECTS) $(HEADERS)
	$(CXX) -o $@ -Wl,--whole-archive $(OBJECTS) $(LDFLAGS) -Wl,--no-whole-archive -rdynamic

else ifeq ($(PLATFORM), LINUX)
$(EXE): $(OBJECTS) $(HEADERS)
	$(CXX) -o $@ -Wl,--whole-archive $(OBJECTS) $(LDFLAGS) -Wl,--no-whole-archive -rdynamic

else ifeq ($(PLATFORM),OSX)
$(EXE): $(OBJECTS) $(HEADERS)
	$(CXX) $(CFLAGS) $(OBJECTS) $(LDFLAGS) -o $@
endif

clean:
	@rm -rvf $(EXE) src/*.o include/tinyobjloader/*.o *.dSYM

install:
	@cp $(EXE) /usr/local/bin

uninstall:
	@rm /usr/local/bin/$(EXE)<|MERGE_RESOLUTION|>--- conflicted
+++ resolved
@@ -31,19 +31,16 @@
 
 LDFLAGS += -L$(SDKSTAGE)/opt/vc/lib/ \
 			-lGLESv2 -lEGL \
-<<<<<<< HEAD
 			-lbcm_host
 
-=======
-			-lbcm_host \
->>>>>>> 37c2ae5e
 else ifeq ($(PLATFORM),LINUX)
 CFLAGS += -DPLATFORM_LINUX $(shell pkg-config --cflags glfw3 glu gl) 
 LDFLAGS += $(shell pkg-config --libs glfw3 glu gl x11 xrandr xi xxf86vm xcursor xinerama xrender xext xdamage) -lpthread 
+
 else ifeq ($(PLATFORM),OSX)
-CFLAGS += -DPLATFORM_OSX -stdlib=libc++ 
-INCLUDES += $(shell pkg-config --cflags glfw3) -I/usr/local/include/ -I//Library/Frameworks/GLUI.framework
-LDFLAGS += -framework OpenGL -framework Cocoa -framework CoreVideo -framework IOKit $(shell pkg-config --libs glfw3)
+CFLAGS += -DPLATFORM_OSX -stdlib=libc++ $(shell pkg-config --cflags glfw3) -I/usr/local/include/
+INCLUDES += -I//Library/Frameworks/GLUI.framework
+LDFLAGS += -framework OpenGL -framework Cocoa -framework CoreVideo -framework IOKit $(shell pkg-config --libs glfw3) -L/usr/local/lib/
 ARCH = -arch x86_64
 endif
 
