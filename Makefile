--- conflicted
+++ resolved
@@ -68,8 +68,7 @@
 		INCLUDES += -I/usr/include/libdrm \
 					-I/usr/include/GLES2
 		LDFLAGS +=  -ldrm -lgbm \
-<<<<<<< HEAD
-					-lGLESv2 -lEGL
+					-lGLESv2 -lEGL -ldl
 
 		ifeq ($(CARD),0)
 			CFLAGS += -DDRIVER_CARD0
@@ -77,10 +76,6 @@
 			CFLAGS += -DDRIVER_CARD1
 		endif
 
-=======
-					-lGLESv2 -lEGL -ldl
-	
->>>>>>> d698ddbf
 	else ifeq ($(DRIVER),glfw)
 		CFLAGS += -DDRIVER_GLFW $(shell pkg-config --cflags glfw3 glu gl)
 		LDFLAGS += $(shell pkg-config --libs glfw3 glu gl x11 xrandr xi xxf86vm xcursor xinerama xrender xext xdamage) -lEGL -ldl
