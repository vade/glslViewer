--- conflicted
+++ resolved
@@ -861,14 +861,6 @@
             usleep( micro_wait );
             continue;
         }
-<<<<<<< HEAD
-        
-        if ( timeLimit >= 0.0 && getTime() >= timeLimit ) {
-            timeOut = true;
-            sandbox.screenshotFile = outputFile;
-        }
-=======
->>>>>>> bcee50f1
 
         // Draw Scene
         sandbox.render();
