#pragma once

#include <string>

#include "gl.h"
<<<<<<< HEAD
#include "textureProps.h"
=======
#include "props.h"
>>>>>>> 5958d067

class Texture {
public:
    Texture();
    virtual ~Texture();

<<<<<<< HEAD
    virtual bool    load(const std::string& _filepath, bool _vFlip, TextureFilter _filter = LINEAR, TextureWrap _wrap = REPEAT);
    virtual bool    load(int _width, int _height, int _component, int _bits, const void* _data, TextureFilter _filter = LINEAR, TextureWrap _wrap = REPEAT);
    virtual bool    update(int _x, int _y, int _width, int _height, const void* _data);
=======
    virtual bool    load(const std::string& _filepath, bool _vFlip);
    virtual bool    load(int _width, int _height, int _component, int _bits, const void* _data, TextureFilter _filter = LINEAR, TextureWrap _wrap = REPEAT);
>>>>>>> 5958d067

    virtual void    clear();

    virtual const GLuint    getTextureId() const { return m_id; };
    virtual std::string     getFilePath() const { return m_path; };
    virtual int             getWidth() const { return m_width; };
    virtual int             getHeight() const { return m_height; };

    /* Bind/Unbind the texture to GPU */
    virtual void    bind();
    virtual void    unbind();

protected:
    // virtual void glHandleError();

    std::string     m_path;

    int             m_width;
    int             m_height;
    GLenum          m_format;
    GLenum          m_type;
    TextureFilter   m_filter; 
    TextureWrap     m_wrap;

    GLuint          m_id;

    bool            m_vFlip;
};<|MERGE_RESOLUTION|>--- conflicted
+++ resolved
@@ -3,25 +3,16 @@
 #include <string>
 
 #include "gl.h"
-<<<<<<< HEAD
 #include "textureProps.h"
-=======
-#include "props.h"
->>>>>>> 5958d067
 
 class Texture {
 public:
     Texture();
     virtual ~Texture();
 
-<<<<<<< HEAD
     virtual bool    load(const std::string& _filepath, bool _vFlip, TextureFilter _filter = LINEAR, TextureWrap _wrap = REPEAT);
     virtual bool    load(int _width, int _height, int _component, int _bits, const void* _data, TextureFilter _filter = LINEAR, TextureWrap _wrap = REPEAT);
     virtual bool    update(int _x, int _y, int _width, int _height, const void* _data);
-=======
-    virtual bool    load(const std::string& _filepath, bool _vFlip);
-    virtual bool    load(int _width, int _height, int _component, int _bits, const void* _data, TextureFilter _filter = LINEAR, TextureWrap _wrap = REPEAT);
->>>>>>> 5958d067
 
     virtual void    clear();
 
