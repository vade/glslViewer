--- conflicted
+++ resolved
@@ -49,14 +49,9 @@
 EGLContext context;
 EGLSurface surface;
 
-<<<<<<< HEAD
-// Devices addresses
-std::string device_mouse = "/dev/input/mouse1";
-=======
 // unsigned long long timeStart;
 struct timespec time_start;
 std::string device_mouse = "/dev/input/mice";
->>>>>>> 873c5cd6
 std::string device_screen = "/dev/dri/card1";
 
 // get Time Function
